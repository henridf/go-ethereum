// Copyright 2015 The go-ethereum Authors
// This file is part of go-ethereum.
//
// go-ethereum is free software: you can redistribute it and/or modify
// it under the terms of the GNU General Public License as published by
// the Free Software Foundation, either version 3 of the License, or
// (at your option) any later version.
//
// go-ethereum is distributed in the hope that it will be useful,
// but WITHOUT ANY WARRANTY; without even the implied warranty of
// MERCHANTABILITY or FITNESS FOR A PARTICULAR PURPOSE. See the
// GNU General Public License for more details.
//
// You should have received a copy of the GNU General Public License
// along with go-ethereum. If not, see <http://www.gnu.org/licenses/>.

package main

import (
	"encoding/json"
	"errors"
	"fmt"
	"os"
	"runtime"
	"strconv"
	"sync/atomic"
	"time"

	"github.com/ethereum/go-ethereum/cmd/utils"
	"github.com/ethereum/go-ethereum/common"
	"github.com/ethereum/go-ethereum/common/hexutil"
	"github.com/ethereum/go-ethereum/core"
	"github.com/ethereum/go-ethereum/core/rawdb"
	"github.com/ethereum/go-ethereum/core/state"
	"github.com/ethereum/go-ethereum/core/types"
	"github.com/ethereum/go-ethereum/crypto"
	"github.com/ethereum/go-ethereum/ethdb"
	"github.com/ethereum/go-ethereum/log"
	"github.com/ethereum/go-ethereum/metrics"
	"github.com/ethereum/go-ethereum/node"
	"github.com/urfave/cli/v2"
)

var (
	initCommand = &cli.Command{
		Action:    initGenesis,
		Name:      "init",
		Usage:     "Bootstrap and initialize a new genesis block",
		ArgsUsage: "<genesisPath>",
		Flags:     utils.DatabasePathFlags,
		Description: `
The init command initializes a new genesis block and definition for the network.
This is a destructive action and changes the network in which you will be
participating.

It expects the genesis file as argument.`,
	}
	dumpGenesisCommand = &cli.Command{
		Action:    dumpGenesis,
		Name:      "dumpgenesis",
		Usage:     "Dumps genesis block JSON configuration to stdout",
		ArgsUsage: "",
		Flags:     utils.NetworkFlags,
		Description: `
The dumpgenesis command dumps the genesis block configuration in JSON format to stdout.`,
	}
	importCommand = &cli.Command{
		Action:    importChain,
		Name:      "import",
		Usage:     "Import a blockchain file",
		ArgsUsage: "<filename> (<filename 2> ... <filename N>) ",
		Flags: append([]cli.Flag{
			utils.CacheFlag,
			utils.SyncModeFlag,
			utils.GCModeFlag,
			utils.SnapshotFlag,
			utils.CacheDatabaseFlag,
			utils.CacheGCFlag,
			utils.MetricsEnabledFlag,
			utils.MetricsEnabledExpensiveFlag,
			utils.MetricsHTTPFlag,
			utils.MetricsPortFlag,
			utils.MetricsEnableInfluxDBFlag,
			utils.MetricsEnableInfluxDBV2Flag,
			utils.MetricsInfluxDBEndpointFlag,
			utils.MetricsInfluxDBDatabaseFlag,
			utils.MetricsInfluxDBUsernameFlag,
			utils.MetricsInfluxDBPasswordFlag,
			utils.MetricsInfluxDBTagsFlag,
			utils.MetricsInfluxDBTokenFlag,
			utils.MetricsInfluxDBBucketFlag,
			utils.MetricsInfluxDBOrganizationFlag,
			utils.TxLookupLimitFlag,
		}, utils.DatabasePathFlags...),
		Description: `
The import command imports blocks from an RLP-encoded form. The form can be one file
with several RLP-encoded blocks, or several files can be used.

If only one file is used, import error will result in failure. If several files are used,
processing will proceed even if an individual RLP-file import failure occurs.`,
	}
	exportCommand = &cli.Command{
		Action:    exportChain,
		Name:      "export",
		Usage:     "Export blockchain into file",
		ArgsUsage: "<filename> [<blockNumFirst> <blockNumLast>]",
		Flags: append([]cli.Flag{
			utils.ExportReceiptsFlag,
			utils.CacheFlag,
			utils.SyncModeFlag,
		}, utils.DatabasePathFlags...),
		Description: `
Requires a first argument of the file to write to.
Optional second and third arguments control the first and
last block to write. In this mode, the file will be appended
if already existing. If the file ends with .gz, the output will
be gzipped.`,
	}
	importPreimagesCommand = &cli.Command{
		Action:    importPreimages,
		Name:      "import-preimages",
		Usage:     "Import the preimage database from an RLP stream",
		ArgsUsage: "<datafile>",
		Flags: append([]cli.Flag{
			utils.CacheFlag,
			utils.SyncModeFlag,
		}, utils.DatabasePathFlags...),
		Description: `
The import-preimages command imports hash preimages from an RLP encoded stream.
It's deprecated, please use "geth db import" instead.
`,
	}
	exportPreimagesCommand = &cli.Command{
		Action:    exportPreimages,
		Name:      "export-preimages",
		Usage:     "Export the preimage database into an RLP stream",
		ArgsUsage: "<dumpfile>",
		Flags: append([]cli.Flag{
			utils.CacheFlag,
			utils.SyncModeFlag,
		}, utils.DatabasePathFlags...),
		Description: `
The export-preimages command exports hash preimages to an RLP encoded stream.
It's deprecated, please use "geth db export" instead.
`,
	}
	dumpCommand = &cli.Command{
		Action:    dump,
		Name:      "dump",
		Usage:     "Dump a specific block from storage",
		ArgsUsage: "[? <blockHash> | <blockNum>]",
		Flags: append([]cli.Flag{
			utils.CacheFlag,
			utils.IterativeOutputFlag,
			utils.ExcludeCodeFlag,
			utils.ExcludeStorageFlag,
			utils.IncludeIncompletesFlag,
			utils.StartKeyFlag,
			utils.DumpLimitFlag,
		}, utils.DatabasePathFlags...),
		Description: `
This command dumps out the state for a given block (or latest, if none provided).
`,
	}
)

// initGenesis will initialise the given JSON format genesis file and writes it as
// the zero'd block (i.e. genesis) or will fail hard if it can't succeed.
func initGenesis(ctx *cli.Context) error {
	// Make sure we have a valid genesis JSON
	genesisPath := ctx.Args().First()
	if len(genesisPath) == 0 {
		utils.Fatalf("Must supply path to genesis JSON file")
	}
	file, err := os.Open(genesisPath)
	if err != nil {
		utils.Fatalf("Failed to read genesis file: %v", err)
	}
	defer file.Close()

	genesis := new(core.Genesis)
	if err := json.NewDecoder(file).Decode(genesis); err != nil {
		utils.Fatalf("invalid genesis file: %v", err)
	}
	// Open and initialise both full and light databases
	stack, _ := makeConfigNode(ctx)
	defer stack.Close()
	for _, name := range []string{"chaindata", "lightchaindata"} {
		chaindb, err := stack.OpenDatabaseWithFreezer(name, 0, 0, ctx.String(utils.AncientFlag.Name), "", false)
		if err != nil {
			utils.Fatalf("Failed to open database: %v", err)
		}
		_, hash, err := core.SetupGenesisBlock(chaindb, genesis)
		if err != nil {
			utils.Fatalf("Failed to write genesis block: %v", err)
		}
		chaindb.Close()
		log.Info("Successfully wrote genesis state", "database", name, "hash", hash)
	}
	return nil
}

func dumpGenesis(ctx *cli.Context) error {
	// TODO(rjl493456442) support loading from the custom datadir
	genesis := utils.MakeGenesis(ctx)
	if genesis == nil {
		genesis = core.DefaultGenesisBlock()
	}
	if err := json.NewEncoder(os.Stdout).Encode(genesis); err != nil {
		utils.Fatalf("could not encode genesis")
	}
	return nil
}

func importChain(ctx *cli.Context) error {
	if ctx.Args().Len() < 1 {
		utils.Fatalf("This command requires an argument.")
	}
	// Start metrics export if enabled
	utils.SetupMetrics(ctx)
	// Start system runtime metrics collection
	go metrics.CollectProcessMetrics(3 * time.Second)

	stack, _ := makeConfigNode(ctx)
	defer stack.Close()

	chain, db := utils.MakeChain(ctx, stack)
	defer db.Close()

	// Start periodically gathering memory profiles
	var peakMemAlloc, peakMemSys uint64
	go func() {
		stats := new(runtime.MemStats)
		for {
			runtime.ReadMemStats(stats)
			if atomic.LoadUint64(&peakMemAlloc) < stats.Alloc {
				atomic.StoreUint64(&peakMemAlloc, stats.Alloc)
			}
			if atomic.LoadUint64(&peakMemSys) < stats.Sys {
				atomic.StoreUint64(&peakMemSys, stats.Sys)
			}
			time.Sleep(5 * time.Second)
		}
	}()
	// Import the chain
	start := time.Now()

	var importErr error

	if ctx.Args().Len() == 1 {
		if err := utils.ImportChain(chain, ctx.Args().First()); err != nil {
			importErr = err
			log.Error("Import error", "err", err)
		}
	} else {
		for _, arg := range ctx.Args().Slice() {
			if err := utils.ImportChain(chain, arg); err != nil {
				importErr = err
				log.Error("Import error", "file", arg, "err", err)
			}
		}
	}
	chain.Stop()
	fmt.Printf("Import done in %v.\n\n", time.Since(start))

	// Output pre-compaction stats mostly to see the import trashing
	showLeveldbStats(db)

	// Print the memory statistics used by the importing
	mem := new(runtime.MemStats)
	runtime.ReadMemStats(mem)

	fmt.Printf("Object memory: %.3f MB current, %.3f MB peak\n", float64(mem.Alloc)/1024/1024, float64(atomic.LoadUint64(&peakMemAlloc))/1024/1024)
	fmt.Printf("System memory: %.3f MB current, %.3f MB peak\n", float64(mem.Sys)/1024/1024, float64(atomic.LoadUint64(&peakMemSys))/1024/1024)
	fmt.Printf("Allocations:   %.3f million\n", float64(mem.Mallocs)/1000000)
	fmt.Printf("GC pause:      %v\n\n", time.Duration(mem.PauseTotalNs))

	if ctx.Bool(utils.NoCompactionFlag.Name) {
		return nil
	}

	// Compact the entire database to more accurately measure disk io and print the stats
	start = time.Now()
	fmt.Println("Compacting entire database...")
	if err := db.Compact(nil, nil); err != nil {
		utils.Fatalf("Compaction failed: %v", err)
	}
	fmt.Printf("Compaction done in %v.\n\n", time.Since(start))

	showLeveldbStats(db)
	return importErr
}

func exportChain(ctx *cli.Context) error {
	if ctx.Args().Len() < 1 {
		utils.Fatalf("This command requires an argument.")
	}

	stack, _ := makeConfigNode(ctx)
	defer stack.Close()

	chain, _ := utils.MakeChain(ctx, stack)
	start := time.Now()

	var err error
	fp := ctx.Args().First()
<<<<<<< HEAD
	exportReceipts := ctx.Bool(utils.ExportReceiptsFlag.Name)
	if len(ctx.Args()) < 3 {
		err = utils.ExportChain(chain, fp, exportReceipts)
=======
	if ctx.Args().Len() < 3 {
		err = utils.ExportChain(chain, fp)
>>>>>>> 55f914a1
	} else {
		// This can be improved to allow for numbers larger than 9223372036854775807
		first, ferr := strconv.ParseInt(ctx.Args().Get(1), 10, 64)
		last, lerr := strconv.ParseInt(ctx.Args().Get(2), 10, 64)
		if ferr != nil || lerr != nil {
			utils.Fatalf("Export error in parsing parameters: block number not an integer\n")
		}
		if first < 0 || last < 0 {
			utils.Fatalf("Export error: block number must be greater than 0\n")
		}
		if head := chain.CurrentFastBlock(); uint64(last) > head.NumberU64() {
			utils.Fatalf("Export error: block number %d larger than head block %d\n", uint64(last), head.NumberU64())
		}
		err = utils.ExportAppendChain(chain, fp, uint64(first), uint64(last), exportReceipts)
	}

	if err != nil {
		utils.Fatalf("Export error: %v\n", err)
	}
	fmt.Printf("Export done in %v\n", time.Since(start))
	return nil
}

// importPreimages imports preimage data from the specified file.
func importPreimages(ctx *cli.Context) error {
	if ctx.Args().Len() < 1 {
		utils.Fatalf("This command requires an argument.")
	}

	stack, _ := makeConfigNode(ctx)
	defer stack.Close()

	db := utils.MakeChainDatabase(ctx, stack, false)
	start := time.Now()

	if err := utils.ImportPreimages(db, ctx.Args().First()); err != nil {
		utils.Fatalf("Import error: %v\n", err)
	}
	fmt.Printf("Import done in %v\n", time.Since(start))
	return nil
}

// exportPreimages dumps the preimage data to specified json file in streaming way.
func exportPreimages(ctx *cli.Context) error {
	if ctx.Args().Len() < 1 {
		utils.Fatalf("This command requires an argument.")
	}
	stack, _ := makeConfigNode(ctx)
	defer stack.Close()

	db := utils.MakeChainDatabase(ctx, stack, true)
	start := time.Now()

	if err := utils.ExportPreimages(db, ctx.Args().First()); err != nil {
		utils.Fatalf("Export error: %v\n", err)
	}
	fmt.Printf("Export done in %v\n", time.Since(start))
	return nil
}

func parseDumpConfig(ctx *cli.Context, stack *node.Node) (*state.DumpConfig, ethdb.Database, common.Hash, error) {
	db := utils.MakeChainDatabase(ctx, stack, true)
	var header *types.Header
	if ctx.NArg() > 1 {
		return nil, nil, common.Hash{}, fmt.Errorf("expected 1 argument (number or hash), got %d", ctx.NArg())
	}
	if ctx.NArg() == 1 {
		arg := ctx.Args().First()
		if hashish(arg) {
			hash := common.HexToHash(arg)
			if number := rawdb.ReadHeaderNumber(db, hash); number != nil {
				header = rawdb.ReadHeader(db, hash, *number)
			} else {
				return nil, nil, common.Hash{}, fmt.Errorf("block %x not found", hash)
			}
		} else {
			number, err := strconv.Atoi(arg)
			if err != nil {
				return nil, nil, common.Hash{}, err
			}
			if hash := rawdb.ReadCanonicalHash(db, uint64(number)); hash != (common.Hash{}) {
				header = rawdb.ReadHeader(db, hash, uint64(number))
			} else {
				return nil, nil, common.Hash{}, fmt.Errorf("header for block %d not found", number)
			}
		}
	} else {
		// Use latest
		header = rawdb.ReadHeadHeader(db)
	}
	if header == nil {
		return nil, nil, common.Hash{}, errors.New("no head block found")
	}
	startArg := common.FromHex(ctx.String(utils.StartKeyFlag.Name))
	var start common.Hash
	switch len(startArg) {
	case 0: // common.Hash
	case 32:
		start = common.BytesToHash(startArg)
	case 20:
		start = crypto.Keccak256Hash(startArg)
		log.Info("Converting start-address to hash", "address", common.BytesToAddress(startArg), "hash", start.Hex())
	default:
		return nil, nil, common.Hash{}, fmt.Errorf("invalid start argument: %x. 20 or 32 hex-encoded bytes required", startArg)
	}
	var conf = &state.DumpConfig{
		SkipCode:          ctx.Bool(utils.ExcludeCodeFlag.Name),
		SkipStorage:       ctx.Bool(utils.ExcludeStorageFlag.Name),
		OnlyWithAddresses: !ctx.Bool(utils.IncludeIncompletesFlag.Name),
		Start:             start.Bytes(),
		Max:               ctx.Uint64(utils.DumpLimitFlag.Name),
	}
	log.Info("State dump configured", "block", header.Number, "hash", header.Hash().Hex(),
		"skipcode", conf.SkipCode, "skipstorage", conf.SkipStorage,
		"start", hexutil.Encode(conf.Start), "limit", conf.Max)
	return conf, db, header.Root, nil
}

func dump(ctx *cli.Context) error {
	stack, _ := makeConfigNode(ctx)
	defer stack.Close()

	conf, db, root, err := parseDumpConfig(ctx, stack)
	if err != nil {
		return err
	}
	state, err := state.New(root, state.NewDatabase(db), nil)
	if err != nil {
		return err
	}
	if ctx.Bool(utils.IterativeOutputFlag.Name) {
		state.IterativeDump(conf, json.NewEncoder(os.Stdout))
	} else {
		if conf.OnlyWithAddresses {
			fmt.Fprintf(os.Stderr, "If you want to include accounts with missing preimages, you need iterative output, since"+
				" otherwise the accounts will overwrite each other in the resulting mapping.")
			return fmt.Errorf("incompatible options")
		}
		fmt.Println(string(state.Dump(conf)))
	}
	return nil
}

// hashish returns true for strings that look like hashes.
func hashish(x string) bool {
	_, err := strconv.Atoi(x)
	return err != nil
}<|MERGE_RESOLUTION|>--- conflicted
+++ resolved
@@ -304,14 +304,9 @@
 
 	var err error
 	fp := ctx.Args().First()
-<<<<<<< HEAD
 	exportReceipts := ctx.Bool(utils.ExportReceiptsFlag.Name)
-	if len(ctx.Args()) < 3 {
+	if ctx.Args().Len() < 3 {
 		err = utils.ExportChain(chain, fp, exportReceipts)
-=======
-	if ctx.Args().Len() < 3 {
-		err = utils.ExportChain(chain, fp)
->>>>>>> 55f914a1
 	} else {
 		// This can be improved to allow for numbers larger than 9223372036854775807
 		first, ferr := strconv.ParseInt(ctx.Args().Get(1), 10, 64)
